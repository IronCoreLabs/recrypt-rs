[toolchain]
profile = "default"
<<<<<<< HEAD
channel = "1.90.0"
components = ["rust-src", "rust-analyzer"]
=======
channel = "1.85.0"
>>>>>>> 89b4bf78
<|MERGE_RESOLUTION|>--- conflicted
+++ resolved
@@ -1,8 +1,4 @@
 [toolchain]
 profile = "default"
-<<<<<<< HEAD
-channel = "1.90.0"
-components = ["rust-src", "rust-analyzer"]
-=======
 channel = "1.85.0"
->>>>>>> 89b4bf78
+components = ["rust-src", "rust-analyzer"]