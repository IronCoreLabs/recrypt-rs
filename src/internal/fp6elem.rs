use crate::internal::bytedecoder::{BytesDecoder, DecodeErr};
use crate::internal::field::{ExtensionField, Field};
use crate::internal::fp2elem::Fp2Elem;
use crate::internal::hashable::Hashable;
use crate::internal::ByteVector;
use crate::internal::{pow_for_square, sum_n, Square};
use core::fmt;
use num_traits::{Inv, One, Pow, Zero};
use std::ops::{Add, Div, Mul, Neg, Sub};

/// This is the degree 6 extension of the base field, which is formed on top of the degree 2 extension
/// using the variable substitution v^3 = u + 3. That factor, u + 3, is also referred to as Xi.
/// A value in FP6 is represented as a polynomial a + b * v + c * v^2, where a, b, and c are all
/// FP2Elems. That is, FP6 = FP2[v]/(v^3 - (u + 3)).
///
/// Recall that u is the attached variable for FP2.
///
/// Note that PartialEq and Eq are not constant time and equality checks of Fp6Elems will
/// reveal the value of the Fp6
#[derive(Clone, PartialEq, Eq, Copy, Default)]
#[repr(C)]
pub struct Fp6Elem<T> {
    pub elem1: Fp2Elem<T>,
    pub elem2: Fp2Elem<T>,
    pub elem3: Fp2Elem<T>,
}

impl<T> Fp6Elem<T> {
    pub fn map<U, F: Fn(T) -> U>(self, op: &F) -> Fp6Elem<U> {
        Fp6Elem {
            elem1: self.elem1.map(op),
            elem2: self.elem2.map(op),
            elem3: self.elem3.map(op),
        }
    }
}

impl<T> fmt::Debug for Fp6Elem<T>
where
    T: fmt::Debug,
{
    fn fmt(&self, f: &mut fmt::Formatter) -> fmt::Result {
        write!(
            f,
            "({:?})*v^2 + ({:?}*v) + ({:?})",
            self.elem1, self.elem2, self.elem3
        )
    }
}

impl<T> fmt::LowerHex for Fp6Elem<T>
where
    T: fmt::LowerHex,
{
    fn fmt(&self, f: &mut fmt::Formatter) -> Result<(), fmt::Error> {
        write!(
            f,
            "({:x})*v^2 + ({:x}*v) + ({:x})",
            self.elem1, self.elem2, self.elem3
        )
    }
}

impl<T> Neg for Fp6Elem<T>
where
    T: Neg<Output = T>,
{
    type Output = Fp6Elem<T>;
    fn neg(self) -> Self {
        Fp6Elem {
            elem1: -self.elem1,
            elem2: -self.elem2,
            elem3: -self.elem3,
        }
    }
}

impl<T> Add for Fp6Elem<T>
where
    T: Add<Output = T>,
{
    type Output = Fp6Elem<T>;
    fn add(self, other: Fp6Elem<T>) -> Self {
        let new_fp1 = self.elem1 + other.elem1;
        let new_fp2 = self.elem2 + other.elem2;
        let new_fp3 = self.elem3 + other.elem3;

        Fp6Elem {
            elem1: new_fp1,
            elem2: new_fp2,
            elem3: new_fp3,
        }
    }
}

impl<T> Sub for Fp6Elem<T>
where
    T: Sub<Output = T>,
{
    type Output = Fp6Elem<T>;
    fn sub(self, other: Fp6Elem<T>) -> Self {
        let new_fp1 = self.elem1 - other.elem1;
        let new_fp2 = self.elem2 - other.elem2;
        let new_fp3 = self.elem3 - other.elem3;

        Fp6Elem {
            elem1: new_fp1,
            elem2: new_fp2,
            elem3: new_fp3,
        }
    }
}

///This is not constant time. It reveals the u32, but not the Fp6 itself.
impl<T> Mul<u32> for Fp6Elem<T>
where
    T: Copy + Add<Output = T> + Zero + PartialEq,
{
    type Output = Fp6Elem<T>;

    fn mul(self, other: u32) -> Self {
        sum_n(self, other)
    }
}

impl<T> Mul<Fp2Elem<T>> for Fp6Elem<T>
where
    T: Mul<Output = T> + Sub<Output = T> + Add<Output = T> + Copy,
{
    type Output = Fp6Elem<T>;
    fn mul(self, other: Fp2Elem<T>) -> Self {
        let a2 = self.elem1 * other;
        let b2 = self.elem2 * other;
        let c2 = self.elem3 * other;
        Fp6Elem {
            elem1: a2,
            elem2: b2,
            elem3: c2,
        }
    }
}

impl<T> Mul<Fp6Elem<T>> for Fp6Elem<T>
where
    T: Mul<Output = T> + Sub<Output = T> + Add<Output = T> + ExtensionField + Copy,
{
    type Output = Fp6Elem<T>;
    fn mul(self, other: Fp6Elem<T>) -> Self {
        // We're multiplying 2 expressions of the following form:
        // a1*v^2 + b1 * v + c1  and a2*v^2 + b2 * v + c2 where
        // v^3 == xi and
        // a1 == fp1,
        // a2 == elem.fp1,
        // b1 == fp2,
        // b2 == elem.fp2
        // c1 == fp3
        // c2 == elem.fp3

        let elem1 = self.elem1 * other.elem3 + self.elem2 * other.elem2 + self.elem3 * other.elem1;

        let elem2 = self.elem1 * other.elem1 * ExtensionField::xi()
            + self.elem2 * other.elem3
            + self.elem3 * other.elem2;

        let elem3 = (self.elem1 * other.elem2 + self.elem2 * other.elem1) * ExtensionField::xi()
            + self.elem3 * other.elem3;

        Fp6Elem {
            elem1,
            elem2,
            elem3,
        }
    }
}

impl<T> Zero for Fp6Elem<T>
where
    T: Add<Output = T> + Zero + PartialEq,
{
    fn zero() -> Self {
        Fp6Elem {
            elem1: Zero::zero(),
            elem2: Zero::zero(),
            elem3: Zero::zero(),
        }
    }

    //This is not constant time and shouldn't be used for algorithms that are.
    fn is_zero(&self) -> bool {
        *self == Zero::zero()
    }
}

impl<T> One for Fp6Elem<T>
where
    T: Zero + One + Sub<Output = T> + Add<Output = T> + PartialEq + ExtensionField + Copy,
{
    fn one() -> Self {
        Fp6Elem {
            elem1: Zero::zero(),
            elem2: Zero::zero(),
            elem3: One::one(),
        }
    }

    //This is not constant time and shouldn't be used for algorithms that are.
    fn is_one(&self) -> bool {
        *self == One::one()
    }
}

impl<T> Inv for Fp6Elem<T>
where
    T: Copy + ExtensionField,
{
    type Output = Fp6Elem<T>;
    fn inv(self) -> Fp6Elem<T> {
        let xi: Fp2Elem<T> = ExtensionField::xi();

        // Algorithm 5.23 from El Mrabet--Joye 2017 "Guide to Pairing-Based Cryptography."
        let (c, b, a) = (self.elem1, self.elem2, self.elem3);
        let v0 = a.square();
        let v1 = b.square();
        let v2 = c.square();
        let v3 = a * b;
        let v4 = a * c;
        let v5 = b * c;
        let cap_a = v0 - xi * v5;
        let cap_b = xi * v2 - v3;
        let cap_c = v1 - v4;
        let v6 = a * cap_a;
        let v61 = v6 + (xi * c * cap_b);
        let v62 = v61 + (xi * b * cap_c);
        let cap_f = v62.inv();
        let c0 = cap_a * cap_f;
        let c1 = cap_b * cap_f;
        let c2 = cap_c * cap_f;
        Fp6Elem {
            elem1: c2,
            elem2: c1,
            elem3: c0,
        }
    }
}

impl<T> Div<Fp6Elem<T>> for Fp6Elem<T>
where
    T: ExtensionField,
{
    type Output = Fp6Elem<T>;
    fn div(self, other: Fp6Elem<T>) -> Self {
        self * other.inv()
    }
}

///This is not constant time. It reveals the u32, but not the fp6 itself.
impl<T> Pow<u32> for Fp6Elem<T>
where
    T: ExtensionField,
{
    type Output = Fp6Elem<T>;
    fn pow(self, rhs: u32) -> Self {
        pow_for_square(self, rhs)
    }
}

impl<T> Square for Fp6Elem<T>
where
    T: Clone + ExtensionField,
{
    fn square(&self) -> Self {
        let xi: Fp2Elem<T> = ExtensionField::xi();

        let a_prime = Fp2Elem {
            elem1: self.elem1.elem1 * 2,
            elem2: self.elem1.elem2 * 2,
        };
        let a2 = a_prime * self.elem3 + self.elem2.square();
        let fp22 = self.elem1.square() * xi + self.elem2 * self.elem3 * 2;
        let fp32 = (a_prime * self.elem2) * xi + self.elem3.square();
        Fp6Elem {
            elem1: a2,
            elem2: fp22,
            elem3: fp32,
        }
    }
}

impl<T> Field for Fp6Elem<T> where T: ExtensionField {}

impl<T> Fp6Elem<T>
where
    T: ExtensionField,
{
    pub fn frobenius(&self) -> Fp6Elem<T> {
        let frobenius_factor_1 = ExtensionField::frobenius_factor_1();
        let frobenius_factor_2 = ExtensionField::frobenius_factor_2();
        let a = self.elem1.frobenius();
        let b = self.elem2.frobenius();
        let c = self.elem3.frobenius();
        let a1 = a * frobenius_factor_2;
        let b1 = b * frobenius_factor_1;
        Fp6Elem {
            elem1: a1,
            elem2: b1,
            elem3: c,
        }
    }
}

impl<T> Fp6Elem<T> {
    pub fn create(one: T, two: T, three: T, four: T, five: T, six: T) -> Fp6Elem<T> {
        Fp6Elem {
            elem1: Fp2Elem {
                elem1: one,
                elem2: two,
            },
            elem2: Fp2Elem {
                elem1: three,
                elem2: four,
            },
            elem3: Fp2Elem {
                elem1: five,
                elem2: six,
            },
        }
    }
}

impl<T> Fp6Elem<T>
where
    T: PartialEq + Zero + Copy,
{
    /// Converts this Fp6 to an Fp2 for frobenius. This is only possible if `elem1` and `elem2`
    /// are zero.
    ///
    /// ### Constant time analysis
    /// If called with an Fp6 that is not appropriate for conversion (non-zero `elem1` and `elem2`),
    /// the values of `elem1` and `elem2` are leaked and a panic!() will occur. Because of the definition
    /// of `Pairing.frobenius()`, this leaking condition would be a developer error.
    ///
    /// In the case where conversion is possible, the (zero) `elem1` and `elem2` are leaked, but
    /// the non-zero `elem3` is not.
    pub fn frobenius_to_fp2(&self) -> Fp2Elem<T> {
        if self.elem1 == Zero::zero() && self.elem2 == Zero::zero() {
            self.elem3
        } else {
            panic!("Developer error: frobenius_to_fp2 for Fp6 is not defined if elem1 and elem2 are not zero")
        }
    }
}

impl<T> Hashable for Fp6Elem<T>
where
    T: Hashable + Copy,
{
    fn to_bytes(&self) -> Vec<u8> {
        vec![self.elem1, self.elem2, self.elem3].to_bytes()
    }
}

impl<T> BytesDecoder for Fp6Elem<T>
where
    T: BytesDecoder + Copy,
{
    const ENCODED_SIZE_BYTES: usize = T::ENCODED_SIZE_BYTES * 6;

    fn decode(bytes: ByteVector) -> Result<Fp6Elem<T>, DecodeErr> {
        // Converting to a byte vector just concatenates the byte vector representation of each
        // of the three coefficients a, b, and c together. So reversing just requires splitting
        // the byte vector in thirds and converting each smaller vector back to an element.
        // (Note that this is recursive, since the coefficients are each FP2 elements, which
        // in turn consist of two coefficients.)
        if bytes.len() == Self::ENCODED_SIZE_BYTES {
            // A little tricky here, since we need to split into 3 equal chunks for decoding
            let chunks: Vec<&[u8]> = bytes.chunks(Self::ENCODED_SIZE_BYTES / 3).collect();
            match &chunks[..] {
                [t1, t2, t3] => {
                    let fp2_elem: Fp6Elem<T> = Fp6Elem {
                        elem1: Fp2Elem::decode(t1.to_vec())?,
                        elem2: Fp2Elem::decode(t2.to_vec())?,
                        elem3: Fp2Elem::decode(t3.to_vec())?,
                    };
                    Result::Ok(fp2_elem)
                }
                _ => Result::Err(DecodeErr::BytesNotCorrectLength {
                    required_length: Self::ENCODED_SIZE_BYTES,
                    bad_bytes: bytes.clone(),
                }),
            }
        } else {
            Result::Err(DecodeErr::BytesNotCorrectLength {
                required_length: Self::ENCODED_SIZE_BYTES,
                bad_bytes: bytes,
            })
        }
    }
}

#[cfg(test)]
pub mod test {
    use super::*;
    use crate::internal::fp2elem::test::{arb_fp2, arb_fp2_480};
    use gridiron::fp_256;
    use gridiron::fp_256::Fp256;
    use gridiron::fp_480::Fp480;
    use proptest::prelude::*;

    #[test]
<<<<<<< HEAD
            #[cfg_attr(rustfmt, rustfmt_skip)]
            fn hashable() {
                let fp6 = Fp6Elem::create(
                     Fp256::from(256u32),
                     Fp256::from(255u32),
                     Fp256::from(2u64.pow(16)),
                     Fp256::from(2u64.pow(16) - 1),
                     Fp256::from(2u64.pow(32)),
                     Fp256::from(2u64.pow(32) - 1),
                ).map(&|fp| fp.to_monty());
                let bytes = fp6.to_bytes();

                assert_eq!(bytes, vec![
                    //one
                    0,0,0,0,0,0,0,0,
                    0,0,0,0,0,0,0,0,
                    0,0,0,0,0,0,0,0,
                    0,0,0,0,0,0,1,0,
                    //two
                    0,0,0,0,0,0,0,0,
                    0,0,0,0,0,0,0,0,
                    0,0,0,0,0,0,0,0,
                    0,0,0,0,0,0,0,255,
                    //three
                    0,0,0,0,0,0,0,0,
                    0,0,0,0,0,0,0,0,
                    0,0,0,0,0,0,0,0,
                    0,0,0,0,0,1,0,0,
                    //four
                    0,0,0,0,0,0,0,0,
                    0,0,0,0,0,0,0,0,
                    0,0,0,0,0,0,0,0,
                    0,0,0,0,0,0,255,255,
                    //five
                    0,0,0,0,0,0,0,0,
                    0,0,0,0,0,0,0,0,
                    0,0,0,0,0,0,0,0,
                    0,0,0,1,0,0,0,0,
                    //six
                    0,0,0,0,0,0,0,0,
                    0,0,0,0,0,0,0,0,
                    0,0,0,0,0,0,0,0,
                    0,0,0,0,255,255,255,255]);
            }
=======
    #[rustfmt::skip]
    fn hashable() {
        let fp6 = Fp6Elem::create(
             Fp256::from(256u32),
             Fp256::from(255u32),
             Fp256::from(2u64.pow(16)),
             Fp256::from(2u64.pow(16) - 1),
             Fp256::from(2u64.pow(32)),
             Fp256::from(2u64.pow(32) - 1),
        );
        let bytes = fp6.to_bytes();

        assert_eq!(bytes, vec![
            //one
            0,0,0,0,0,0,0,0,
            0,0,0,0,0,0,0,0,
            0,0,0,0,0,0,0,0,
            0,0,0,0,0,0,1,0,
            //two
            0,0,0,0,0,0,0,0,
            0,0,0,0,0,0,0,0,
            0,0,0,0,0,0,0,0,
            0,0,0,0,0,0,0,255,
            //three
            0,0,0,0,0,0,0,0,
            0,0,0,0,0,0,0,0,
            0,0,0,0,0,0,0,0,
            0,0,0,0,0,1,0,0,
            //four
            0,0,0,0,0,0,0,0,
            0,0,0,0,0,0,0,0,
            0,0,0,0,0,0,0,0,
            0,0,0,0,0,0,255,255,
            //five
            0,0,0,0,0,0,0,0,
            0,0,0,0,0,0,0,0,
            0,0,0,0,0,0,0,0,
            0,0,0,1,0,0,0,0,
            //six
            0,0,0,0,0,0,0,0,
            0,0,0,0,0,0,0,0,
            0,0,0,0,0,0,0,0,
            0,0,0,0,255,255,255,255]);
    }
>>>>>>> b5f69827

    prop_compose! {
        [pub] fn arb_fp6()(e4 in arb_fp2(), e5 in arb_fp2(), e6 in arb_fp2()) -> Fp6Elem<fp_256::Monty> {
            Fp6Elem {
                elem1: e4,
                elem2: e5,
                elem3: e6
            }
       }
    }

    prop_compose! {
        [pub] fn arb_fp6_480()(e4 in arb_fp2_480(), e5 in arb_fp2_480(), e6 in arb_fp2_480()) -> Fp6Elem<Fp480> {
            Fp6Elem {
                elem1: e4,
                elem2: e5,
                elem3: e6
            }
       }
    }

    proptest! {
        #[test]
        fn bytes_hashable_decode_roundtrip(ref fp1 in arb_fp6()) {
            let bytes = fp1.to_bytes();
            let decoded = Fp6Elem::decode(bytes);

            assert!(decoded.is_ok());
            assert_eq!(*fp1, decoded.unwrap())
        }

        #[test]
        fn pow_test_1(ref fp1 in arb_fp6(), x in any::<u32>(), y in any::<u32>()) {
            //fp1^(x + y) == fp1^x * fp1^y

            let x = x & 0x7FFFFFFF; //mask to avoid overflows
            let y = y >> 1;
            let left = fp1.pow(x + y);
            let right = fp1.pow(x) * fp1.pow(y);

            prop_assert_eq!(left, right);
        }
    }

    field_proptest!(arb_fp6, fp256, fp6);
    field_proptest!(arb_fp6_480, fp480, fp6);
}<|MERGE_RESOLUTION|>--- conflicted
+++ resolved
@@ -407,52 +407,6 @@
     use proptest::prelude::*;
 
     #[test]
-<<<<<<< HEAD
-            #[cfg_attr(rustfmt, rustfmt_skip)]
-            fn hashable() {
-                let fp6 = Fp6Elem::create(
-                     Fp256::from(256u32),
-                     Fp256::from(255u32),
-                     Fp256::from(2u64.pow(16)),
-                     Fp256::from(2u64.pow(16) - 1),
-                     Fp256::from(2u64.pow(32)),
-                     Fp256::from(2u64.pow(32) - 1),
-                ).map(&|fp| fp.to_monty());
-                let bytes = fp6.to_bytes();
-
-                assert_eq!(bytes, vec![
-                    //one
-                    0,0,0,0,0,0,0,0,
-                    0,0,0,0,0,0,0,0,
-                    0,0,0,0,0,0,0,0,
-                    0,0,0,0,0,0,1,0,
-                    //two
-                    0,0,0,0,0,0,0,0,
-                    0,0,0,0,0,0,0,0,
-                    0,0,0,0,0,0,0,0,
-                    0,0,0,0,0,0,0,255,
-                    //three
-                    0,0,0,0,0,0,0,0,
-                    0,0,0,0,0,0,0,0,
-                    0,0,0,0,0,0,0,0,
-                    0,0,0,0,0,1,0,0,
-                    //four
-                    0,0,0,0,0,0,0,0,
-                    0,0,0,0,0,0,0,0,
-                    0,0,0,0,0,0,0,0,
-                    0,0,0,0,0,0,255,255,
-                    //five
-                    0,0,0,0,0,0,0,0,
-                    0,0,0,0,0,0,0,0,
-                    0,0,0,0,0,0,0,0,
-                    0,0,0,1,0,0,0,0,
-                    //six
-                    0,0,0,0,0,0,0,0,
-                    0,0,0,0,0,0,0,0,
-                    0,0,0,0,0,0,0,0,
-                    0,0,0,0,255,255,255,255]);
-            }
-=======
     #[rustfmt::skip]
     fn hashable() {
         let fp6 = Fp6Elem::create(
@@ -497,7 +451,6 @@
             0,0,0,0,0,0,0,0,
             0,0,0,0,255,255,255,255]);
     }
->>>>>>> b5f69827
 
     prop_compose! {
         [pub] fn arb_fp6()(e4 in arb_fp2(), e5 in arb_fp2(), e6 in arb_fp2()) -> Fp6Elem<fp_256::Monty> {
