use crate::internal::array_concat_32;
use crate::internal::bit_repr::BitRepr;
use crate::internal::curve::{FP_256_CURVE_POINTS, FP_480_CURVE_POINTS};
use crate::internal::fp::fr_256::Fr256;
use crate::internal::fp::fr_480::Fr480;
use crate::internal::hashable::Hashable;
use crate::internal::homogeneouspoint::HomogeneousPoint;
use crate::internal::sha256::Sha256;
use crate::internal::sha256::Sha256Hashing;
use crate::internal::{field, PrivateKey, PublicKey};
use gridiron::digits::constant_time_primitives::ConstantSwap;
use gridiron::fp_256::Fp256;
use gridiron::fp_480::Fp480;
use std::marker::PhantomData;

/// `r` - the x coordinate for a point on the elliptic curve.
/// `s` - the signature.
/// These names are chosen because it's common terminology when working in `EC-Schnorr` algorithms.
#[derive(Debug, PartialEq, Eq)]
pub struct SchnorrSignature<T> {
    r: T,
    s: T,
}

impl<T> SchnorrSignature<T> {
    pub fn new(r: T, s: T) -> SchnorrSignature<T> {
        SchnorrSignature { r, s }
    }
    pub fn r(&self) -> &T {
        &self.r
    }

    pub fn s(&self) -> &T {
        &self.s
    }
}

#[derive(Debug)]
pub struct SchnorrSign<FP, FR, H> {
    sha256: H,
    g: HomogeneousPoint<FP>,
    phantom: PhantomData<FR>,
}

impl SchnorrSign<Fp256, Fr256, Sha256> {
    pub fn new_256() -> SchnorrSign<Fp256, Fr256, Sha256> {
        SchnorrSign {
            sha256: Sha256,
            g: FP_256_CURVE_POINTS.generator,
            phantom: PhantomData::<Fr256>,
        }
    }
}

impl SchnorrSign<Fp480, Fr480, Sha256> {
    pub fn new_480() -> SchnorrSign<Fp480, Fr480, Sha256> {
        SchnorrSign {
            sha256: Sha256,
            g: FP_480_CURVE_POINTS.generator,
            phantom: PhantomData::<Fr480>,
        }
    }
}

fn compute_double_hash<A: Hashable, B: Hashable, H: Sha256Hashing>(
    sha256: &H,
    a: &A,
    b: &B,
) -> [u8; 64] {
    array_concat_32(&sha256.hash(a), &sha256.hash(b))
}

impl<FP, FR, H> SchnorrSigning<FP, FR> for SchnorrSign<FP, FR, H>
where
<<<<<<< HEAD
    FP: field::Field + BitRepr + Hashable + From<[u8; 64]>,
    FR: field::Field + BitRepr + Hashable + From<[u8; 64]> + From<FP>,
=======
    FP: field::Field + BitRepr + Hashable + From<[u8; 64]> + ConstantSwap,
    FR: field::Field + BitRepr + From<FP> + From<[u8; 64]> + Hashable + ConstantSwap,
>>>>>>> 336615ec
    H: Sha256Hashing,
{
    fn sign<A: Hashable>(
        &self,
        priv_key: PrivateKey<FP>,
        pub_key: PublicKey<FP>,
        message: &A,
        k: FR,
    ) -> Option<SchnorrSignature<FR>> {
        (self.g * k).normalize().and_then(|(x, _)| {
            if x.is_zero() {
                None
            } else {
                let r = FR::from(x);
                let dh = compute_double_hash(
                    &self.sha256,
                    &(&r, &pub_key, message),
                    &(&pub_key, message, &r),
                );
                let h = FR::from(FP::from(dh));
                let s = k - h * FR::from(priv_key.value);
                Some(SchnorrSignature { r, s })
            }
        })
    }

    fn verify<A: Hashable>(
        &self,
        pub_key: PublicKey<FP>,
        augmenting_key: Option<PrivateKey<FP>>,
        message: &A,
        signature: SchnorrSignature<FR>,
    ) -> bool {
        use num_traits::Zero;
        let h = FR::from(FP::from(compute_double_hash(
            &self.sha256,
            &(&signature.r, &pub_key, message),
            &(&pub_key, message, &signature.r),
        )));
        let augmenting_pub_key = augmenting_key
            .map(|key| self.g * key.value)
            .unwrap_or_else(|| HomogeneousPoint::zero());
        let unaugmented_key = pub_key.value - augmenting_pub_key;
        let v = self.g * signature.s + unaugmented_key * h;
        let normalized = v.normalize();
        normalized
            .map(|(x, _)| FR::from(x) == signature.r)
            .unwrap_or_else(|| false)
    }
}

pub trait SchnorrSigning<T: field::Field, U> {
    ///Sign a `message` using `priv_key`.
    ///- `priv_key` - Key to use for signing
    ///- `pub_key` - public key which will be used for verifying.
    ///- `message` - Message to sign.
    ///- `k` - Secret value which is used as part of the signature. Should be cryptographically random.
    fn sign<A: Hashable>(
        &self,
        priv_key: PrivateKey<T>,
        pub_key: PublicKey<T>,
        message: &A,
        k: U,
    ) -> Option<SchnorrSignature<U>>;

    ///verify a signature which was generated for `message` using `priv_key`.
    ///- `pub_key` - The public key that was passed in on sign.
    ///- `augmenting_key` - The augmenting private key (if there was one). If the public key was not augmented
    ///                     then None should be passed here.
    ///- `message` - The message to verify the signature over.
    ///- `signature` - The signature produced by sign.
    fn verify<A: Hashable>(
        &self,
        pub_key: PublicKey<T>,
        augmenting_key: Option<PrivateKey<T>>,
        message: &A,
        signature: SchnorrSignature<U>,
    ) -> bool;
}

#[cfg(test)]
mod test {
    use super::*;
    use crate::internal::fp::fp256_unsafe_from;
    use crate::internal::fp::fr_256::Fr256;
    use crate::internal::test::arb_priv_key;
    use crate::internal::PublicKey;
    use num_traits::{One, Pow, Zero};
    use proptest::arbitrary::any;
    use proptest::prelude::*;

    prop_compose! {
        [pub] fn arb_fr256()(seed in any::<u64>()) -> Fr256 {
            if seed == 0 {
                Fr256::zero()
            } else if seed == 1 {
                Fr256::one()
            } else {
                Fr256::from(seed).pow(seed)
            }
        }
    }

    proptest! {
        #[test]
        fn schnorr_sign_verify_roundtrip(
            priv_key in arb_priv_key().prop_filter("", |a| !a.value.is_zero()),
            fr in arb_fr256().prop_filter("", |a| !a.is_zero()),
            aug_priv_key in arb_priv_key().prop_filter("", |a| !a.value.is_zero())) {
            let g = FP_256_CURVE_POINTS.generator;
            let message = 1u8;
            let signing = SchnorrSign::new_256();
            let aug_pub_key = PublicKey::new(g * aug_priv_key);
            let pub_key = PublicKey::new(g * priv_key.value + aug_pub_key.value);
            let sig = signing.sign(priv_key,pub_key, &message, fr).unwrap();
            prop_assert!(signing.verify(pub_key, Some(aug_priv_key), &message, sig))
        }
    }

    #[test]
    fn schnorr_sign_matches_known_value() {
        //(9075820185742795654890598094411205548150334264083213193591644557522355485843,
        //46939991746311747972637410299323006395308387045114925817569453518797610905887)
        let pub_key = PublicKey::new(
            HomogeneousPoint::from_x_y((
                fp256_unsafe_from(
                    "1410bb708e0e14396243ca3cfa0e4907397abaf8ac6523e7b5e4c00740c9fc93",
                ),
                fp256_unsafe_from(
                    "67c71804fc824e10ffe0383425492a83642433ef8c75a869ef30f5856573711f",
                ),
            ))
            .unwrap(),
        );
        //65000549695646603732796438742359905742825358107623003571877145026864184071782
        let priv_key = PrivateKey::from_fp256(fp256_unsafe_from(
            "8fb501e34aa387f9aa6fecb86184dc21ee5b88d120b5b59e185cac6c5e089666",
        ));
        //65000549695646603732796438742359905742570406053903786389881062969044166799967
        let k = Fr256::new([
            1470919263, 878569654, 1621943440, 1953263767, 407749138, 1308464908, 685899370,
            1518399909, 143,
        ]);

        let message = 1u8;
        //SchnorrSignature(
        //  4062534355977912733299777421397494108926584881726437723242321564179011504485,
        //  54576864563267907144762780592548274163132236814713061179326750530890377205812)
        let expected_result = SchnorrSignature {
            r: Fr256::new([
                1172343141, 1124832653, 1210936679, 1999488104, 1636097057, 1423956336, 713957350,
                2108165914, 8,
            ]),
            s: Fr256::new([
                572266548, 1817264162, 947859163, 727064549, 1022507007, 908309245, 1790662289,
                1421119645, 120,
            ]),
        };

        let result = SchnorrSign::new_256()
            .sign(priv_key, pub_key, &message, k)
            .unwrap();
        assert_eq!(result, expected_result);
    }
}<|MERGE_RESOLUTION|>--- conflicted
+++ resolved
@@ -72,13 +72,8 @@
 
 impl<FP, FR, H> SchnorrSigning<FP, FR> for SchnorrSign<FP, FR, H>
 where
-<<<<<<< HEAD
-    FP: field::Field + BitRepr + Hashable + From<[u8; 64]>,
-    FR: field::Field + BitRepr + Hashable + From<[u8; 64]> + From<FP>,
-=======
     FP: field::Field + BitRepr + Hashable + From<[u8; 64]> + ConstantSwap,
     FR: field::Field + BitRepr + From<FP> + From<[u8; 64]> + Hashable + ConstantSwap,
->>>>>>> 336615ec
     H: Sha256Hashing,
 {
     fn sign<A: Hashable>(
