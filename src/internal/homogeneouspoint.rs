--- conflicted
+++ resolved
@@ -56,33 +56,6 @@
     }
 }
 
-<<<<<<< HEAD
-=======
-impl<T> PartialEq for HomogeneousPoint<T>
-where
-    T: Field,
-{
-    fn eq(&self, other: &HomogeneousPoint<T>) -> bool {
-        match (*self, *other) {
-            (
-                HomogeneousPoint {
-                    x: x1,
-                    y: y1,
-                    z: z1,
-                },
-                HomogeneousPoint {
-                    x: x2,
-                    y: y2,
-                    z: z2,
-                },
-            ) => x1 * z2 == x2 * z1 && y1 * z2 == y2 * z1,
-        }
-    }
-}
-
-impl<T> Eq for HomogeneousPoint<T> where T: Field {}
-
->>>>>>> cffd4e9b
 impl<T, U> Mul<U> for HomogeneousPoint<T>
 where
     T: Field + ConstantSwap,
@@ -252,33 +225,6 @@
     }
 }
 
-<<<<<<< HEAD
-=======
-impl<T> PartialEq for TwistedHPoint<T>
-where
-    T: ExtensionField,
-{
-    fn eq(&self, other: &TwistedHPoint<T>) -> bool {
-        match (*self, *other) {
-            (
-                TwistedHPoint {
-                    x: x1,
-                    y: y1,
-                    z: z1,
-                },
-                TwistedHPoint {
-                    x: x2,
-                    y: y2,
-                    z: z2,
-                },
-            ) => x1 * z2 == x2 * z1 && y1 * z2 == y2 * z1,
-        }
-    }
-}
-
-impl<T> Eq for TwistedHPoint<T> where T: ExtensionField {}
-
->>>>>>> cffd4e9b
 impl<T, U> Mul<U> for TwistedHPoint<T>
 where
     T: ExtensionField + ConstantSwap,
@@ -515,8 +461,6 @@
     {
         fn eq(&self, other: &HomogeneousPoint<T>) -> bool {
             match (*self, *other) {
-                (ref p1, ref p2) if p1.is_zero() && p2.is_zero() => true,
-                (ref p1, ref p2) if p1.is_zero() || p2.is_zero() => false,
                 (
                     HomogeneousPoint {
                         x: x1,
@@ -541,8 +485,6 @@
     {
         fn eq(&self, other: &TwistedHPoint<T>) -> bool {
             match (*self, *other) {
-                (ref p1, ref p2) if p1.is_zero() && p2.is_zero() => true,
-                (ref p1, ref p2) if p1.is_zero() || p2.is_zero() => false,
                 (
                     TwistedHPoint {
                         x: x1,
