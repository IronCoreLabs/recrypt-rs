on:
  push:
    branches:
      - main
  pull_request:

name: CI

jobs:
  # Abort if the code isn't formatted according to rustfmt standards from nightly.
  fmt:
    name: Rustfmt
    runs-on: ubuntu-18.04
    steps:
      - uses: actions/checkout@v2
      - name: Cache cargo
        uses: Swatinem/rust-cache@v1
      - uses: actions-rs/toolchain@v1
        with:
          profile: minimal
          toolchain: nightly
          override: true
          components: rustfmt
      - uses: actions-rs/cargo@v1
        with:
          command: fmt
          args: --all -- --check
      - name: Cancel workflow
        if: failure()
        uses: andymckay/cancel-action@0.2

  # Build on all the architectures we intend to support, including cross compiled ones.
  build:
    name: Builds
    runs-on: ${{ matrix.os }}
    strategy:
      matrix:
        include:
          - os: ubuntu-18.04
            target: aarch64-linux-android # Android x64
          - os: ubuntu-18.04
            target: x86_64-unknown-linux-musl # Alpine Linux x86_64
          - os: ubuntu-18.04
            target: wasm32-unknown-unknown
            features: --features wasm --no-default-features
          - os: macos-10.15
            target: aarch64-apple-ios
          - os: macos-10.15
            target: x86_64-apple-darwin # 64-bit OSX
          - os: windows-2019
            target: x86_64-pc-windows-msvc
    steps:
      - uses: actions/checkout@v2
      - name: Cache cargo
        uses: Swatinem/rust-cache@v1
      - uses: actions-rs/toolchain@v1
        with:
          toolchain: stable
          target: ${{ matrix.target }}
          override: true
      - uses: actions-rs/cargo@v1
        with:
          use-cross: true
          command: build
          args: --release --target=${{ matrix.target }} ${{ matrix.features }}

  # Run the tests on only one architecture, against various Rust versions.
  test:
    name: Test Suite
    runs-on: ubuntu-18.04
    strategy:
      matrix:
        rust:
          - stable
          - beta
<<<<<<< HEAD
          - 1.56 #MSRV
=======
          - 1.51 #MSRV
>>>>>>> 178c6809
      fail-fast: false
    steps:
      - uses: actions/checkout@v2
      - name: Cache cargo
        uses: Swatinem/rust-cache@v1
      - uses: actions-rs/toolchain@v1
        with:
          profile: minimal
          toolchain: ${{ matrix.rust }}
          override: true
      - uses: actions-rs/cargo@v1
        with:
          command: test

  # Benchmark current and base revisions, if this is a PR.
  bench:
    name: Bench
    runs-on: ubuntu-18.04
    if: github.base_ref != ''
    strategy:
      matrix:
        include:
          - name: current
            ref: ${{ github.ref }}
          - name: base
            ref: ${{ github.base_ref }}
    steps:
      - uses: actions/checkout@v2
        with:
          ref: ${{ matrix.ref }}
      - name: Cache cargo
        uses: Swatinem/rust-cache@v1
      - uses: actions-rs/toolchain@v1
        with:
          profile: minimal
          toolchain: stable
          override: true
      - uses: actions-rs/cargo@v1
        with:
          command: install
          args: critcmp
      - uses: actions-rs/cargo@v1
        with:
          command: bench
          args: -- --save-baseline ${{ matrix.name }}
      - run: critcmp --export ${{ matrix.name }} > results.json
      - name: Store benchmark results
        uses: actions/upload-artifact@v1
        with:
          name: bench-${{ matrix.name }}
          path: results.json

  # Add a comment to the PR with benchmark results. Only if everything else passed, and this is a PR.
  bench_results:
    needs:
      - bench
    name: Upload benchmark results
    runs-on: ubuntu-18.04
    steps:
      - uses: actions/checkout@v2
      - name: Cache cargo
        uses: Swatinem/rust-cache@v1
      - name: Retrieve benchmark results
        uses: actions/download-artifact@v1
        with:
          name: bench-current
      - name: Delete artifact
        uses: geekyeggo/delete-artifact@v1
        with:
          name: bench-current
          failOnError: false
      - name: Retrieve benchmark results
        uses: actions/download-artifact@v1
        with:
          name: bench-base
      - name: Delete artifact
        uses: geekyeggo/delete-artifact@v1
        with:
          name: bench-base
          failOnError: false
      - uses: actions-rs/toolchain@v1
        with:
          profile: minimal
          toolchain: stable
          override: true
      - uses: actions-rs/cargo@v1
        with:
          command: install
          args: critcmp
      - name: Compare benchmarks
        run: |
          if ! critcmp bench-base/results.json bench-current/results.json -t 10 ; then
            echo "# Benchmark blew big budget! Bad!" > comment.md
          fi
          echo "Benchmark results comparing with base:" >> comment.md
          echo '```' >> comment.md
          critcmp bench-base/results.json bench-current/results.json -t 2 >> comment.md || true
          echo '```' >> comment.md
          cat comment.md
          mv comment.md .github/workflows/comment.md
      # This will post a comment to the PR with benchmark results, but it's disabled because it's annoying.
      # - uses: harupy/comment-on-pr@c0522c4
      #   env:
      #     GITHUB_TOKEN: ${{ secrets.GITHUB_TOKEN }}
      #   with:
      #     filename: comment.md<|MERGE_RESOLUTION|>--- conflicted
+++ resolved
@@ -73,11 +73,7 @@
         rust:
           - stable
           - beta
-<<<<<<< HEAD
           - 1.56 #MSRV
-=======
-          - 1.51 #MSRV
->>>>>>> 178c6809
       fail-fast: false
     steps:
       - uses: actions/checkout@v2
