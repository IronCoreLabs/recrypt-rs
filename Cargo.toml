--- conflicted
+++ resolved
@@ -55,18 +55,12 @@
 criterion = "~0.2"
 
 [features]
-<<<<<<< HEAD
-default = ["ed25519-dalek/u64_backend"]
-wasm = ["ed25519-dalek/u32_backend", "clear_on_drop/no_cc", "getrandom/wasm-bindgen"]
-#Can be used to disable the automatic mlock detection for architectures.
-disable_memlock = []
-=======
-unstable = []
 default = ["u64_backend"]
 u64_backend = ["ed25519-dalek/u64_backend"]
 u32_backend = ["ed25519-dalek/u32_backend"]
 wasm = ["u32_backend", "clear_on_drop/no_cc", "getrandom/wasm-bindgen"]
->>>>>>> 7b095207
+#Can be used to disable the automatic mlock detection for architectures.
+disable_memlock = []
 
 [[bench]]
 name = "api_benchmark"
