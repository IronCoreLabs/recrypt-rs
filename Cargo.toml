[package]
name = "recrypt"
version = "0.13.0-pre"
authors = ["IronCore Labs <info@ironcorelabs.com>"]
readme = "README.md"
license = "AGPL-3.0-only"
repository = "https://github.com/IronCoreLabs/recrypt-rs"
documentation = "https://docs.rs/recrypt"
categories = ["cryptography", "algorithms"]
keywords = ["cryptography", "proxy-re-encryption", "PRE", "ECC", "transform-encryption"]
description = "A pure-Rust implementation of Transform Encryption, a Proxy Re-encryption scheme"
edition = "2021"
rust-version = "1.56.0"

[target.'cfg(all(unix, not(target_arch = "wasm32")))'.dependencies]
libc = { version = "0.2" }

[target.'cfg(all(windows, not(target_arch = "wasm32")))'.dependencies]
winapi = { version = "0.3", features = [ "memoryapi", "sysinfoapi" ] }

[dependencies]
#Explicit dependency so we can pass the wasm-bindgen flag to it
getrandom = {version = "~0.2.0", optional = true}
rand = "~0.8.4"
rand_chacha = "~0.3.1"
sha2 = "~0.9"
num-traits = "~0.2"
lazy_static = "~1.4"
#Disable all features for ed25519 and enable the proper ones down in the [features] section below
ed25519-dalek = { version="=0.1.0", default-features = false, features = ["std"], package = "ed25519-dalek-fiat" }
clear_on_drop = "~0.2"
<<<<<<< HEAD
gridiron = { path = "../gridiron" }
=======
gridiron = "~0.9.0"
>>>>>>> 178c6809
quick-error = "~2.0"
hex="~0.4"
log = "~0.4"
derivative = "2.1.1"
cfg-if = "~1.0.0"

[profile.dev]
opt-level = 2
debug = true

[profile.test]
opt-level = 2
debug = true

[profile.release]
opt-level = 3
debug = false
lto = true

[dev-dependencies]
proptest = "~1.0"
criterion = "~0.3"
serde_json = "~1.0.51"

[features]
default = ["u64_backend"]
u64_backend = ["ed25519-dalek/u64_backend"]
u32_backend = ["ed25519-dalek/u32_backend"]
wasm = ["u32_backend", "clear_on_drop/no_cc", "getrandom/js"]
#Can be used to disable the automatic mlock detection for architectures.
disable_memlock = []

[[bench]]
name = "api_benchmark"
harness = false

# disable libtest benches
# workaround for https://github.com/rust-lang/rust/issues/47241
[lib]
bench = false<|MERGE_RESOLUTION|>--- conflicted
+++ resolved
@@ -29,11 +29,7 @@
 #Disable all features for ed25519 and enable the proper ones down in the [features] section below
 ed25519-dalek = { version="=0.1.0", default-features = false, features = ["std"], package = "ed25519-dalek-fiat" }
 clear_on_drop = "~0.2"
-<<<<<<< HEAD
-gridiron = { path = "../gridiron" }
-=======
 gridiron = "~0.9.0"
->>>>>>> 178c6809
 quick-error = "~2.0"
 hex="~0.4"
 log = "~0.4"
