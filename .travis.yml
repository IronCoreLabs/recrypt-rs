language: rust
rust:
<<<<<<< HEAD
  - 1.33.0
=======
  - 1.32.0
# hopefully prevent the cache from becoming huge - https://levans.fr/rust_travis_cache.html
cache:
  directories:
    - /home/travis/.cargo
before_cache:
  - rm -rf /home/travis/.cargo/registry
>>>>>>> f95bb3e5
branches:
  only:
    - master
    - recrypt-0.7
before_script:
  - rustup component add rustfmt-preview
  - cross --version || cargo install cross
matrix:
  include:
    # Linux
    - name: "Travis Default Environment"
      os: linux
      env:
        - TEST=1
    - name: "Alpine Linux x86_64"
      os: linux
      env:
        - TARGET=x86_64-unknown-linux-musl
        - TEST=0
    # OSX
    - name: "OSX x86_64"
      os: osx
      env:
        - TARGET=x86_64-apple-darwin
        - TEST=1
    # iOS
    - name: "iOS x64"
      os: "osx"
      env:
        - TARGET=aarch64-apple-ios
        - TEST=0
        - IOS=1
    - name: "iOS ARM7"
      os: "osx"
      env:
        - TARGET=armv7-apple-ios
        - IOS=1
    # Android
    - name: "Android x64"
      os: linux
      env:
        - TARGET=aarch64-linux-android
        - TEST=0
    - name: "Android ARM7"
      os: linux
      env:
        - TARGET=armv7-linux-androideabi
        - TEST=0
script:
  - ./.travis_scripts/cross-test.sh
after_success:
  - ./.travis_scripts/cmp-bench.sh<|MERGE_RESOLUTION|>--- conflicted
+++ resolved
@@ -1,8 +1,5 @@
 language: rust
 rust:
-<<<<<<< HEAD
-  - 1.33.0
-=======
   - 1.32.0
 # hopefully prevent the cache from becoming huge - https://levans.fr/rust_travis_cache.html
 cache:
@@ -10,11 +7,9 @@
     - /home/travis/.cargo
 before_cache:
   - rm -rf /home/travis/.cargo/registry
->>>>>>> f95bb3e5
 branches:
   only:
     - master
-    - recrypt-0.7
 before_script:
   - rustup component add rustfmt-preview
   - cross --version || cargo install cross
