--- conflicted
+++ resolved
@@ -20,19 +20,11 @@
     },
     "nixpkgs": {
       "locked": {
-<<<<<<< HEAD
-        "lastModified": 1759831965,
-        "narHash": "sha256-vgPm2xjOmKdZ0xKA6yLXPJpjOtQPHfaZDRtH+47XEBo=",
+        "lastModified": 1760038930,
+        "narHash": "sha256-Oncbh0UmHjSlxO7ErQDM3KM0A5/Znfofj2BSzlHLeVw=",
         "owner": "nixos",
         "repo": "nixpkgs",
-        "rev": "c9b6fb798541223bbb396d287d16f43520250518",
-=======
-        "lastModified": 1740367490,
-        "narHash": "sha256-WGaHVAjcrv+Cun7zPlI41SerRtfknGQap281+AakSAw=",
-        "owner": "nixos",
-        "repo": "nixpkgs",
-        "rev": "0196c0175e9191c474c26ab5548db27ef5d34b05",
->>>>>>> 89b4bf78
+        "rev": "0b4defa2584313f3b781240b29d61f6f9f7e0df3",
         "type": "github"
       },
       "original": {
@@ -44,19 +36,11 @@
     },
     "nixpkgs_2": {
       "locked": {
-<<<<<<< HEAD
         "lastModified": 1744536153,
         "narHash": "sha256-awS2zRgF4uTwrOKwwiJcByDzDOdo3Q1rPZbiHQg/N38=",
         "owner": "NixOS",
         "repo": "nixpkgs",
         "rev": "18dd725c29603f582cf1900e0d25f9f1063dbf11",
-=======
-        "lastModified": 1736320768,
-        "narHash": "sha256-nIYdTAiKIGnFNugbomgBJR+Xv5F1ZQU+HfaBqJKroC0=",
-        "owner": "NixOS",
-        "repo": "nixpkgs",
-        "rev": "4bc9c909d9ac828a039f288cf872d16d38185db8",
->>>>>>> 89b4bf78
         "type": "github"
       },
       "original": {
@@ -78,19 +62,11 @@
         "nixpkgs": "nixpkgs_2"
       },
       "locked": {
-<<<<<<< HEAD
         "lastModified": 1760063676,
         "narHash": "sha256-s5Fjh43skH2L+avOGioLmEHoYZffDbg3abV5h0gjeew=",
         "owner": "oxalica",
         "repo": "rust-overlay",
         "rev": "897deed0923cc5a1d560c5176abe0d172ec9716d",
-=======
-        "lastModified": 1740536993,
-        "narHash": "sha256-3YI+1ONZ28chM19Hep9Z+TSyiybYf/1VC/gwImVZKUw=",
-        "owner": "oxalica",
-        "repo": "rust-overlay",
-        "rev": "9f05c0655de9dc2c7b60b689447c48abb9190bf8",
->>>>>>> 89b4bf78
         "type": "github"
       },
       "original": {
